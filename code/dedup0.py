### New attempt to deduplicate a fasta
### Deduplicates and samples at the same time
### Only consider a kmer if it is within a sample
### Basic algorithm:
###     1. Sample sequence to first `sample_len` bases
###     2. Iterate over all kmers in sample
###     3. If kmer not in seen_kmers, add it to seen_kmers
###     4. If kmer in seen_kmers, jump to next possible sample and repeat
### Notes:
###     1. Most issues arise when we find a seen kmer in the sample. If we do,
###        we need to do a few things. For one, we jump to the next possible
###        sample, which starts at the current index + 1. Doing so should
###        retroactively invalidate all kmers we saw in that failed sample.
###        To implement this, we shouldn't add the sample's kmers to the seen
###        kmer set until we finalize the sample
### This program basically divides a fasta into three categories:
###     1. Samples - valid regions with no repeats, on which we train
###     2. Masked regions - regions containing duplicates
###     3. Ignored regions - regions that we threw out because we found a
###        duplicate later on in the sample region
###        e.g. seq = AAATTAAATTAA, k=3, sample_len=4
###        Consider AAAT sample
###        Look at AAA, add to seen_kmers
###        Look at AAT, add to seen_kmers
###        No repeats in sample, so add AATA to samples
###        Consider TAAA sample
###        Look at TAA, add to seen_kmers
###        Look at AAA; it's seen before
###        Add AAA to masked regions
###        Add TAA to ignored regions
###        Jump ahead to next possible sample, TTAA
### The entirety of the input should fall into 1 of the 3 categories

# sample_regions are inclusive at the start, exclusive at the end
# masked_starts are the start coordinates of the masked kmers
# skipped_regions are inclusive at the start, exclusive at the end

###=============================================================================
### Imports

import argparse
import Bio
from Bio import SeqIO
import gzip
import pickle
import os
import random
from dedup_functions import *


<<<<<<< HEAD
## Variable setting ================
parser = argparse.ArgumentParser()
parser.add_argument("fasta", help="Input FASTA file")
parser.add_argument("-k", "--kmer", type=int, default=32, help="Kmer size (default: 32)")
parser.add_argument("-l", "--sample_len", type=int, default=1000, help="Sample length (default: 1000)")
parser.add_argument("-m", "--min_sample_len", type=int, default=50, help="Minimum sample length (default: 50)")
parser.add_argument("-p", "--seen_kmers", default=None, help="Pickle file containing seen kmers (default: None)")
parser.add_argument("-r", "--retain", type=float, default=0.0, help="Likelihood a duplicate kmer will be allowed through as a value from [0,1]")
parser.add_argument("-seed", "--seed", type=int, default=123, help="Random seed for reproducibility")


args = parser.parse_args()

fasta = args.fasta
file_basename = os.path.splitext(os.path.basename(fasta))[0]
k = args.k
sample_len = args.sample_len
min_sample_len = args.min_sample_len
seed = args.seed
rng=random.Random(seed)
if args.seen_kmers is not None:
    seen_kmers = pickle.load(open(args.seen_kmers, "rb"))
else:
    seen_kmers = None
if args.retain is not None:
    if args.stochastic_retention > 1.0 or args.retain < 0.0:
        raise("Error: Retention rate of duplicate kmers cannot be greater than 1.0 or less than 0.0")
    else:
        retain = args.retain
local_dict = {}

# =====================================


=======
###=============================================================================
### Helper functions

## Component Functions ================

def encode_kmer(kmer):
    char_map = {'A':0, 'C':1, 'G':2, 'T':3}
    kmer_num = 0
    for c in kmer:
        kmer_num = (kmer_num << 2) | char_map[c]
    return kmer_num

def decode_kmer(kmer_num, k=32):
    char_map = {0:'A', 1:'C', 2:'G', 3:'T'}
    kmer = []
    for i in range(k):
        nucleotide_code = kmer_num & 3 # 0x11
        kmer.append(char_map[nucleotide_code])
        kmer_num >>= 2
    return ''.join(reversed(kmer))

def n_check(seq, sample_start, sample_end, skipped_regions):
    "Skip over regions with N"
    gap_index = seq[sample_start:sample_end].find('N')        
    if gap_index > -1:
        sample_end = sample_start + gap_index + 1
        skipped_regions.append((sample_start, sample_end))
        sample_start = sample_end
    return(skipped_regions, sample_start, sample_end)

def sample_scan(seq, start, end, k, seen_kmers, sample_seen_kmers, masked_starts, dedup_retain):
    """Scan a sample for kmers. If a duplicate is found either within the same set or globally, 
    return the index of the start of the duplicate kmer. If no duplicate is found, """
    for kmer_start_idx in range(start, end-k+1):

        # Get encoded kmer
        kmer = encode_kmer(seq[kmer_start_idx:kmer_start_idx+k])

        # If we haven't seen this kmer in this sample before, record it in the sample kmers
        if kmer not in seen_kmers and kmer not in sample_seen_kmers:
            sample_seen_kmers.add(kmer)
        # If we've seen this kmer before, stop analyzing this sample unless it passes random check
        else:
            if rng.random() > dedup_retain:
                continue
            else:
                # Handle finding a repeat
                return sample_seen_kmers, masked_starts, True, kmer_start_idx
    return sample_seen_kmers, masked_starts, False, end

## Output Functions ================

def writeout_bed(name, regions, bedfile, seq_len=None):
    """
    Create bed files for regions or just a list of start sites for beginning positions
    """
    #with open(bedfile, 'w') as f:
    if len(regions) < 1:
        return
    if len(regions[0]) == 2:
        for start, end in regions:
            f.write(f"{name}\t{start}\t{end}\n")
    else:
        for start in regions:
            if seq_len is None:
                f.write(f"{name}\t{start}\n")
            else:
                f.write(f"{name}\t{start}\t{start+seq_len}\n")

def writeout_kmers(seen_kmer_set, file_basename):
    """
    Dump seen kmers into a pickle file that can be used as input for next dedup file
    """
    print(f"seen kmer set: {seen_kmer_set}")
    outfile = file_basename + ".kmers.pkl"
    print(f"outfile: {outfile}")
    with open(outfile, 'wb') as f:
        pickle.dump(seen_kmer_set, f)

def output_dump(local_dict, file_basename):
    """
    Output all bed files
    """
    with open(file_basename + ".samples.bed", 'w') as sample_regions:
        with open(file_basename + ".masks.bed", 'w') as masked_starts:
            with open(file_basename + ".ignored.bed", 'w') as skipped_regions:
                for seqname in local_dict.keys():
                    writeout_bed(seqname, local_dict[seqname]["sample_regions"], sample_regions)
                    writeout_bed(seqname, local_dict[seqname]["masked_starts"], masked_starts)
                    writeout_bed(seqname, local_dict[seqname]["skipped_regions"], skipped_regions)

## Testing Functions ================

def test_with_fasta(fasta, k, sample_len, seen_kmers):
    with open(fasta, 'r') as f:
        for record in SeqIO.parse(f, "fasta"):
            sequence = str(record.seq)
            seqname = record.id
            sample_regions, masked_starts, skipped_regions, seen_kmers = deduplicate(sequence, k, sample_len, seen_kmers=seen_kmers)


            print(f"Sample regions: {sample_regions}")
            print(f"Masked starts: {masked_starts}")
            print(f"Skipped regions: {skipped_regions}")

            # Keep dict associating the regions with the sequence name
            local_dict[seqname] = {
                "sample_regions": sample_regions,
                "masked_starts": masked_starts,
                "skipped_regions": skipped_regions,
            }
            print(f"Seen kmers: {seen_kmers}")

        output_dump(local_dict, file_basename)

    writeout_kmers(seen_kmers, file_basename + f".pickle")

    print(f"Done with {fasta}")


def test_with_sequence(sequence, k, sample_len, seen_kmers):
    sample_regions, masked_starts, skipped_regions, seen_kmers = deduplicate(sequence, k, sample_len, seen_kmers=seen_kmers)
    print(sample_regions)
    print(masked_starts)
    print(skipped_regions)
    print(seen_kmers)


###=============================================================================
### Main functions

>>>>>>> df4b3f5a
## Main Deduplication ================
def deduplicate_seq(seq, seen_kmers, args):

    ## For testing purposes 
    sample_regions, masked_starts, skipped_regions = [], [], []
    return sample_regions, masked_starts, skipped_regions, seen_kmers
    ##

    # Collect needed args
    k = args.k
    sample_len = args.sample_len
    min_sample_len = args.min_sample_len
    retain_rate = args.retain
    seed = args.seed

    # Check validity of inputs
<<<<<<< HEAD
    if k > sample_len:
        raise("Error: K cannot be greater than sample length.")
=======
>>>>>>> df4b3f5a
    if min_sample_len is not None and len(seq) < min_sample_len:
        raise("Error: the sequence length is less than min_sample_len.")
    if min_sample_len is None and len(seq) < sample_len:
        raise("Error: the sequence length is less than sample_len.")

    # Instantiate seen_kmers if None
    if seen_kmers is None:
        seen_kmers = set()

    # Set min_sample_len to sample_len if None
    if min_sample_len is None:
        min_sample_len = sample_len

    # Set up storage for samples, masked regions, and skipped regions
    sample_regions = []
    masked_starts = []
    skipped_regions = []

    # Set up indices of all possible samples 
    max_start_idx = len(seq) - sample_len
    sample_start = 0

    # Investigate every possible sample
    while sample_start <= max_start_idx:

        # Get boundary for this possible sample
        sample_end = sample_start + sample_len

        # Data structure for new kmers in this sample - see note above
        sample_seen_kmers = set()

        # Record whether we exited early (found a repeat kmer)
        exited_early = False

        # Early exit if N is in this possible sample
        # Although code-wise, don't say exited_early
        # gap_index = seq[sample_start:sample_end].find('N')        
        # if gap_index > -1:
        #     sample_end = sample_start + gap_index + 1
        #     skipped_regions.append((sample_start, sample_end))
        #     sample_start = sample_end
        #     continue
        skipped_regions, sample_start, sample_end = n_check(seq, sample_start, sample_end, skipped_regions)

        # Loop through all kmers in this possible sample
        # for kmer_start_idx in range(sample_start, sample_end-k+1):

        #     # Get kmer
        #     kmer = seq[kmer_start_idx:kmer_start_idx+k]

        #     # If we haven't seen this kmer before, record it in the sample kmers
        #     if kmer not in seen_kmers and kmer not in sample_seen_kmers:
        #         sample_seen_kmers.add(kmer) # TODO: should encode kmers

        #     # If we've seen this kmer before, stop analyzing this sample
        #     else:

        #         # TODO: Could add stochasticity here; if random() < dedup_pct; continue
                
        #         # Handle finding a repeat
        #         masked_starts.append(kmer_start_idx)
        #         sample_end = kmer_start_idx
        #         exited_early = True
        #         break
        sample_seen_kmers, masked_starts, exited_early, sample_end = sample_scan(seq, sample_start, sample_end, k, seen_kmers, sample_seen_kmers, masked_starts, retain_rate)
       
        # Check if we found a valid sample (didn't exit too early)
        # If exited early, sample_end is sample_end + k - 1
        sample_end_idx = sample_end - 1 + k if exited_early else sample_end
        if (sample_end_idx - sample_start) >= min_sample_len:

            # Add all sample seen kmers to seen kmers
            seen_kmers.update(sample_seen_kmers) 

            # Record sample indices
            sample_regions.append((sample_start, sample_end_idx))

            # TODO: add ignored kmers at the edges of samples?

        # If not a valid sample, record skipped region
        else:

            # Write skipped region
            # If sample is too short, we want to use sample_end, not sample_end_idx
            skipped_regions.append((sample_start, sample_end))
    
        # Update sample_start to look at next possible sample            
        if exited_early: # If so, sample_end is 1 short (start of repeat kmer)
            sample_end += 1
        sample_start = sample_end

    # Handle possible skipped sequence at the end
    # If sample_start is more than max_start_idx, we skipped ahead at some point
    # Therefore we did not consider the final possible sample starting at max_start_idx
    if not exited_early and sample_start > max_start_idx and sample_start < len(seq):
        skipped_regions.append((sample_start, len(seq)))

    return sample_regions, masked_starts, skipped_regions, seen_kmers


def deduplicate_genome(fasta, seen_kmers, args):

    print("Here in deduplicate_genome()")

    # Keep dict associating the regions with the sequence name
    local_dict = {}

    # Set output prefix
    n_suffixes = 2 if fasta.endswith(".gz") else 1
    fasta_basename = '.'.join(os.path.basename(fasta).split('.')[:-(n_suffixes)])
    print(f"fasta basename: {fasta_basename}")
    out_prefix = os.path.join(args.output_dir, fasta_basename)

    # Flexible function to open either a regular or gzipped file
    def open_maybe_gzip(fname):
        with open(fname, "rb") as raw:
            signature = raw.read(2)
        if signature == b"\x1f\x8b":
            return gzip.open(fname, "rt")
        return open(fname, "rt")

    # Read in fasta
    with open_maybe_gzip(fasta) as f:
        for record in SeqIO.parse(f, "fasta"):
            sequence = str(record.seq)
            seqname = record.id

            print(f"{seqname}: {len(sequence)} bp")

            # Deduplicate this sequence
            sample_regions, masked_starts, skipped_regions, seen_kmers = deduplicate_seq(sequence, seen_kmers, args)

            print(f"Sample regions: {sample_regions}")
            print(f"Masked starts: {masked_starts}")
            print(f"Skipped regions: {skipped_regions}")

            # Associate deduplication data with the sequence name
            local_dict[seqname] = {
                "sample_regions": sample_regions,
                "masked_starts": masked_starts,
                "skipped_regions": skipped_regions,
            }

        output_dump(local_dict, out_prefix)

    writeout_kmers(seen_kmers, out_prefix)

    print(f"Done with {fasta}")
    return seen_kmers


def deduplicate(args):

    print("Here in deduplicate()")
    print(f"args: {args}")

    # Read input file of genome locations
    with open(args.input, 'r') as f:
        fastas = [line.rstrip('\n') for line in f.readlines()]

    # Filter down to only the fastas that we can find and issue warning about
    # any we can't find
    valid_fastas = [fasta for fasta in fastas if os.path.isfile(fasta)]
    invalid_fastas = list(set(fastas).difference(set(valid_fastas)))
    if len(invalid_fastas) > 0:
        print("Warning: could not find the following fastas:")
        print(invalid_fastas)

    # Initialize seen kmers here
    if args.seen_kmers is None:
        seen_kmers = set()
    else:
        print("Loading seen kmers")
        seen_kmers = pickle.load(open(args.seen_kmers, "rb"))

    # Iterate over fastas and deduplicate each one
    for fasta in valid_fastas:

        # Deduplicate this fasta
        print(f"Deduplicating {fasta}")
        seen_kmers = deduplicate_genome(fasta, seen_kmers, args)


###=============================================================================
### Call to main

def __main__():

    ## Collect input args
    parser = argparse.ArgumentParser()
    parser.add_argument("input", help="Input list of FASTA files")
    parser.add_argument("-k", "--kmer", type=int, default=32, help="Kmer size (default: 32)")
    parser.add_argument("-l", "--sample_len", type=int, default=1000, help="Sample length (default: 1000)")
    parser.add_argument("-m", "--min_sample_len", type=int, default=None, help="Minimum sample length (default: 50)")
    parser.add_argument("-o", "--output_dir", default="dedup_out", help="Output directory (default: dedup_out/)")
    parser.add_argument("-p", "--seen_kmers", default=None, help="Pickle file containing seen kmers (default: None)")
    parser.add_argument("-r", "--retain", type=float, default=0.0, help="Likelihood a duplicate kmer will be allowed through as a value from [0,1]")
    parser.add_argument("-seed", "--seed", type=int, default=123, help="Random seed for reproducibility")
    args = parser.parse_args()

    ## Process input args, checking for validity

    # Input fasta must be a valid file
    if not os.path.isfile(args.input):
        raise("Error: could not find supplied list of fasta files")

    # Kmer must be a positive number
    if args.kmer < 1:
        raise("Error: kmer size must be a positive integer")

    # Set min kmer length to sample length if None
    if args.min_sample_len is None:
        args.min_sample_len = args.sample_len

    # Seen kmers must be either none or a valid pickle file
    if args.seen_kmers is not None:
        if not os.path.isfile(args.seen_kmers):
            raise("Error: could not find supplied seen kmers file")

    # Retain rate must be between 0 and 1
    if args.retain is not None and (args.retain > 1.0 or args.retain < 0.0):
        raise("Error: Retention rate of duplicate kmers cannot be greater than 1.0 or less than 0.0")

    # If sample len is smaller than k, issue warning that no deduplication will occur. Not an error bc this can be a way to create the raw sample sets
    if args.sample_len < args.kmer:
        print("Warning: sample len is smaller than k, meaning no deduplication will occur")

    # If min sample len is higher than sample len, set min to equal the default sample len
    if args.min_sample_len > args.sample_len:
        print("Warning: min sample length cannot be bigger than the default sample length; defaulting to equal the standard sample length")
        args.min_sample_len = args.sample_len

    # If kmer is very small, issue a warning
    if args.kmer < 16:
        print("Warning: small kmer sizes will result in very strict deduplication. Consider increasing the kmer size")

    # Create output directory if it doesn't already exist
    if not os.path.isdir(args.output_dir):
        os.makedirs(args.output_dir, exist_ok=True)

    ## Run deduplication
    deduplicate(args)


if __name__ == "__main__":
    __main__()
<|MERGE_RESOLUTION|>--- conflicted
+++ resolved
@@ -48,42 +48,6 @@
 from dedup_functions import *
 
 
-<<<<<<< HEAD
-## Variable setting ================
-parser = argparse.ArgumentParser()
-parser.add_argument("fasta", help="Input FASTA file")
-parser.add_argument("-k", "--kmer", type=int, default=32, help="Kmer size (default: 32)")
-parser.add_argument("-l", "--sample_len", type=int, default=1000, help="Sample length (default: 1000)")
-parser.add_argument("-m", "--min_sample_len", type=int, default=50, help="Minimum sample length (default: 50)")
-parser.add_argument("-p", "--seen_kmers", default=None, help="Pickle file containing seen kmers (default: None)")
-parser.add_argument("-r", "--retain", type=float, default=0.0, help="Likelihood a duplicate kmer will be allowed through as a value from [0,1]")
-parser.add_argument("-seed", "--seed", type=int, default=123, help="Random seed for reproducibility")
-
-
-args = parser.parse_args()
-
-fasta = args.fasta
-file_basename = os.path.splitext(os.path.basename(fasta))[0]
-k = args.k
-sample_len = args.sample_len
-min_sample_len = args.min_sample_len
-seed = args.seed
-rng=random.Random(seed)
-if args.seen_kmers is not None:
-    seen_kmers = pickle.load(open(args.seen_kmers, "rb"))
-else:
-    seen_kmers = None
-if args.retain is not None:
-    if args.stochastic_retention > 1.0 or args.retain < 0.0:
-        raise("Error: Retention rate of duplicate kmers cannot be greater than 1.0 or less than 0.0")
-    else:
-        retain = args.retain
-local_dict = {}
-
-# =====================================
-
-
-=======
 ###=============================================================================
 ### Helper functions
 
@@ -215,7 +179,6 @@
 ###=============================================================================
 ### Main functions
 
->>>>>>> df4b3f5a
 ## Main Deduplication ================
 def deduplicate_seq(seq, seen_kmers, args):
 
@@ -232,11 +195,6 @@
     seed = args.seed
 
     # Check validity of inputs
-<<<<<<< HEAD
-    if k > sample_len:
-        raise("Error: K cannot be greater than sample length.")
-=======
->>>>>>> df4b3f5a
     if min_sample_len is not None and len(seq) < min_sample_len:
         raise("Error: the sequence length is less than min_sample_len.")
     if min_sample_len is None and len(seq) < sample_len:
