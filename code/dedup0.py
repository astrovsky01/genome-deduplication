### New attempt to deduplicate a fasta
### Deduplicates and samples at the same time
### Only consider a kmer if it is within a sample
### Basic algorithm:
###     1. Sample sequence to first `sample_len` bases
###     2. Iterate over all kmers in sample
###     3. If kmer not in seen_kmers, add it to seen_kmers
###     4. If kmer in seen_kmers, jump to next possible sample and repeat
### Notes:
###     1. Most issues arise when we find a seen kmer in the sample. If we do,
###        we need to do a few things. For one, we jump to the next possible
###        sample, which starts at the current index + 1. Doing so should
###        retroactively invalidate all kmers we saw in that failed sample.
###        To implement this, we shouldn't add the sample's kmers to the seen
###        kmer set until we finalize the sample
### This program basically divides a fasta into three categories:
###     1. Samples - valid regions with no repeats, on which we train
###     2. Masked regions - regions containing duplicates
###     3. Ignored regions - regions that we threw out because we found a
###        duplicate later on in the sample region
###        e.g. seq = AAATTAAATTAA, k=3, sample_len=4
###        Consider AAAT sample
###        Look at AAA, add to seen_kmers
###        Look at AAT, add to seen_kmers
###        No repeats in sample, so add AATA to samples
###        Consider TAAA sample
###        Look at TAA, add to seen_kmers
###        Look at AAA; it's seen before
###        Add AAA to masked regions
###        Add TAA to ignored regions
###        Jump ahead to next possible sample, TTAA
### The entirety of the input should fall into 1 of the 3 categories

import random

# Convert kmer to int
# Only works up to 32-mers (can be encoded in 64 bits if only A/C/G/T bases)
def encode_kmer(kmer):
    char_map = {'A':0, 'C':1, 'G':2, 'T':3}
    kmer_num = 0
    for c in kmer:
        kmer_num = (kmer_num << 2) | char_map[c]
    return kmer_num

# Not necessarily used, but good for testing
def decode_kmer(kmer_num, k=32):
    char_map = {0:'A', 1:'C', 2:'G', 3:'T'}
    kmer = []
    for i in range(k):
        nucleotide_code = kmer_num & 3 # 0x11
        kmer.append(char_map[nucleotide_code])
        kmer_num >>= 2
    return ''.join(reversed(kmer))

# sample_regions are inclusive at the start, exclusive at the end
# masked_starts are the start coordinates of the masked kmers
# skipped_regions are inclusive at the start, exclusive at the end
<<<<<<< HEAD

import argparse
import Bio
from Bio import SeqIO
import pickle
import os
import random


## Variable setting ================
parser = argparse.ArgumentParser()
parser.add_argument("fasta", help="Input FASTA file")
parser.add_argument("-k". "--kmer", type=int, default=32, help="Kmer size (default: 32)")
parser.add_argument("-s", "--sample_len", type=int, default=1000, help="Sample length (default: 1000)")
parser.add_argument("-m", "--min_sample_len", type=int, default=50, help="Minimum sample length (default: 50)")
parser.add_argument("-p", "--seen_kmers", default=None, help="Pickle file containing seen kmers (default: None)")
parser.add_argument("-r", "--retain", type=float, default=0.0, help="Likelihood a duplicate kmer will be allowed through as a value from [0,1]")

args = parser.parse_args()

fasta = args.fasta
file_basename = os.path.splitext(os.path.basename(fasta))[0]
k = args.k
sample_len = args.sample_len
min_sample_len = args.min_sample_len
if args.seen_kmers is not None:
    seen_kmers = pickle.load(open(args.seen_kmers, "rb"))
else:
    seen_kmers = None
if args.retain is not None:
    if args.stochastic_retention > 1.0 or args.retain < 0.0:
        raise("Error: Retention rate of duplicate kmers cannot be greater than 1.0 or less than 0.0")
    else:
        retain = args.retain
local_dict = {}

# =====================================


## Component functions ================

def encode_kmer(kmer):
    char_map = {'A':0, 'C':1, 'G':2, 'T':3}
    kmer_num = 0
    for c in kmer:
        kmer_num = (kmer_num << 2) | char_map[c]
    return kmer_num


def n_check(seq, sample_start, sample_end, skipped_regions):
    "Skip over regions with N"
    gap_index = seq[sample_start:sample_end].find('N')        
    if gap_index > -1:
        sample_end = sample_start + gap_index + 1
        skipped_regions.append((sample_start, sample_end))
        sample_start = sample_end
    return(skipped_regions, sample_start, sample_end)

def sample_scan(seq, start, end, k, seen_kmers, sample_seen_kmers, masked_starts, dedup_retain=globals()["retain"]):
    """Scan a sample for kmers. If a duplicate is found either within the same set or globally, 
    return the index of the start of the duplicate kmer. If no duplicate is found, """
    for kmer_start_idx in range(start, end-k+1):

        # Get encoded kmer
        kmer = encode_kmer(seq[kmer_start_idx:kmer_start_idx+k])

        # If we haven't seen this kmer in this sample before, record it in the sample kmers
        if kmer not in seen_kmers and kmer not in sample_seen_kmers:
            sample_seen_kmers.add(kmer)
        # If we've seen this kmer before, stop analyzing this sample unless it passes random check
        else:
            if random.random() > dedup_retain:
                continue
            else:
                # Handle finding a repeat
                return sample_seen_kmers, masked_starts, True, kmer_start_idx
    return sample_seen_kmers, masked_starts, False, end

# =====================================


## Output Functions ================

def writeout_bed(name, regions, bedfile):
    """
    Create bed files for regions or just a list of start sites for beginning positions
    """
    with open(bedfile, 'w') as f:
        if len(regions[0]) == 2:
            for start, end in regions:
                f.write(f"{name}\t{start}\t{end}\n")
        else:
            for start in regions:
                f.write(f"{name}\t{start}\n")

def writeout_kmers(seen_kmer_set, outfile):
    """
    Dump seen kmers into a pickle file that can be used as input for next dedup file
    """
    with open(outfile, 'w') as f:
        pickle.dump(seen_kmer_set, f)

def output_dump(local_dict, file_basename):
    """
    Output all bed files
    """
    with open(file_basename + "_sample_regions.bed", 'w') as sample_regions:
        with open(file_basename + "_masked_starts.bed", 'w') as masked_starts:
            with open(file_basename + "_skipped_regions.bed", 'w') as skipped_regions:
                for seqname in local_dict.keys():
                    writeout_bed(seqname, local_dict[seqname]["sample_regions"], sample_regions)
                    writeout_bed(seqname, local_dict[seqname]["masked_starts"], masked_starts)
                    writeout_bed(seqname, local_dict[seqname]["skipped_regions"], skipped_regions)
# =====================================


## Main Deduplication ================
def deduplicate(seq, k, sample_len, seen_kmers=None, min_sample_len=None):
=======
def deduplicate(seq, k, sample_len, allowed_duplicate_rate=0.0, seen_kmers=None, min_sample_len=None, seed=123):

    rng = random.Random(seed)
>>>>>>> 744108e7

    # Check validity of inputs
    if k < sample_len:
        raise("Error: sample length cannot be greater than k.")
    if min_sample_len is not None and len(seq) < min_sample_len:
        raise("Error: the sequence length is less than min_sample_len.")
    if min_sample_len is None and len(seq) < sample_len:
        raise("Error: the sequence length is less than sample_len.")

    # Instantiate seen_kmers if None
    if seen_kmers is None:
        seen_kmers = set()

    # Set min_sample_len to sample_len if None
    if min_sample_len is None:
        min_sample_len = sample_len

    # Set up storage for samples, masked regions, and skipped regions
    sample_regions = []
    masked_starts = []
    skipped_regions = []

    # Set up indices of all possible samples 
    max_start_idx = len(seq) - sample_len
    sample_start = 0

    # Investigate every possible sample
    while sample_start <= max_start_idx:

        # Get boundary for this possible sample
        sample_end = sample_start + sample_len

        # Data structure for new kmers in this sample - see note above
        sample_seen_kmers = set()

        # Record whether we exited early (found a repeat kmer)
        exited_early = False

        # Early exit if N is in this possible sample
        # Although code-wise, don't say exited_early
        # gap_index = seq[sample_start:sample_end].find('N')        
        # if gap_index > -1:
        #     sample_end = sample_start + gap_index + 1
        #     skipped_regions.append((sample_start, sample_end))
        #     sample_start = sample_end
        #     continue
        skipped_regions, sample_start, sample_end = n_check(seq, sample_start, sample_end, skipped_regions)

        # Loop through all kmers in this possible sample
        # for kmer_start_idx in range(sample_start, sample_end-k+1):

<<<<<<< HEAD
        #     # Get kmer
        #     kmer = seq[kmer_start_idx:kmer_start_idx+k]

        #     # If we haven't seen this kmer before, record it in the sample kmers
        #     if kmer not in seen_kmers and kmer not in sample_seen_kmers:
        #         sample_seen_kmers.add(kmer) # TODO: should encode kmers
=======
            # Get kmer and its encoding for storage
            kmer = seq[kmer_start_idx:kmer_start_idx+k]
            kmer_num = encode_kmer(kmer)

            # If we haven't seen this kmer before, record it in the sample kmers
            if kmer_num not in seen_kmers and kmer_num not in sample_seen_kmers:
                sample_seen_kmers.add(kmer_num)
>>>>>>> 744108e7

        #     # If we've seen this kmer before, stop analyzing this sample
        #     else:

<<<<<<< HEAD
        #         # TODO: Could add stochasticity here; if random() < dedup_pct; continue
=======
                # Stochasticity is built in here here; if random() < allowed duplicate rate, let through this duplicate
                if rng.random() < allowed_duplicate_rate:
                    continue
>>>>>>> 744108e7
                
        #         # Handle finding a repeat
        #         masked_starts.append(kmer_start_idx)
        #         sample_end = kmer_start_idx
        #         exited_early = True
        #         break
        sample_seen_kmers, masked_starts, exited_early, sample_end = sample_scan(seq, sample_start, sample_end, k, seen_kmers, sample_seen_kmers, masked_starts)
       
        # Check if we found a valid sample (didn't exit too early)
        # If exited early, sample_end is sample_end + k - 1
        sample_end_idx = sample_end - 1 + k if exited_early else sample_end
        if (sample_end_idx - sample_start) >= min_sample_len:

            # Add all sample seen kmers to seen kmers
            seen_kmers.update(sample_seen_kmers) 

            # Record sample indices
            sample_regions.append((sample_start, sample_end_idx))

            # TODO: add ignored kmers at the edges of samples?

        # If not a valid sample, record skipped region
        else:

            # Write skipped region
            # If sample is too short, we want to use sample_end, not sample_end_idx
            skipped_regions.append((sample_start, sample_end))
    
        # Update sample_start to look at next possible sample            
        if exited_early: # If so, sample_end is 1 short (start of repeat kmer)
            sample_end += 1
        sample_start = sample_end

    # Handle possible skipped sequence at the end
    # If sample_start is more than max_start_idx, we skipped ahead at some point
    # Therefore we did not consider the final possible sample starting at max_start_idx
    if not exited_early and sample_start > max_start_idx and sample_start < len(seq):
        skipped_regions.append((sample_start, len(seq)))

    return sample_regions, masked_starts, skipped_regions, seen_kmers
# =====================================




# #sequence = "AAACCCAACACCGGGGGGTGTGTGAAA"
# #sequence = "AAACCCAACACC"
# #sequence = "AAACCCAAACCC"
# sequence = "AAANAAACCCAACACCNGGGGGNT"
# k = 3
# sample_len = 4






<<<<<<< HEAD
with open(fasta, 'r') as f:
    for record in SeqIO.parse(f, "fasta"):
        sequence = str(record.seq)
        seqname = record.id
        sample_regions, masked_starts, skipped_regions, seen_kmers = deduplicate(sequence, k, sample_len, seen_kmers=seen_kmers)
=======
# Test encoder/decoder
kmers = ["GATTACA", "GATTACAT", "TCCATGGAC"]
for kmer in kmers:
    print(f"kmer = {kmer}; encoded kmer = {encode_kmer(kmer)}; decoded kmer = {decode_kmer(encode_kmer(kmer), len(kmer))}")
exit()

#sequence = "AAACCCAACACCGGGGGGTGTGTGAAA"
#sequence = "AAACCCAACACC"
#sequence = "AAACCCAAACCC"
sequence = "AAANAAACCCAACACCNGGGGGNT"
k = 3
sample_len = 4
>>>>>>> 744108e7

        print(f"Sample regions: {sample_regions}")
        print(f"Masked starts: {masked_starts}")
        print(f"Skipped regions: {skipped_regions}")

        # Keep dict associating the regions with the sequence name
        local_dict[seqname] = {
            "sample_regions": sample_regions,
            "masked_starts": masked_starts,
            "skipped_regions": skipped_regions,
        }
        print(f"Seen kmers: {seen_kmers}")
    output_dump(local_dict, file_basename)
writeout_kmers(seen_kmers, file_basename + f".pickle")
<|MERGE_RESOLUTION|>--- conflicted
+++ resolved
@@ -31,31 +31,9 @@
 ###        Jump ahead to next possible sample, TTAA
 ### The entirety of the input should fall into 1 of the 3 categories
 
-import random
-
-# Convert kmer to int
-# Only works up to 32-mers (can be encoded in 64 bits if only A/C/G/T bases)
-def encode_kmer(kmer):
-    char_map = {'A':0, 'C':1, 'G':2, 'T':3}
-    kmer_num = 0
-    for c in kmer:
-        kmer_num = (kmer_num << 2) | char_map[c]
-    return kmer_num
-
-# Not necessarily used, but good for testing
-def decode_kmer(kmer_num, k=32):
-    char_map = {0:'A', 1:'C', 2:'G', 3:'T'}
-    kmer = []
-    for i in range(k):
-        nucleotide_code = kmer_num & 3 # 0x11
-        kmer.append(char_map[nucleotide_code])
-        kmer_num >>= 2
-    return ''.join(reversed(kmer))
-
 # sample_regions are inclusive at the start, exclusive at the end
 # masked_starts are the start coordinates of the masked kmers
 # skipped_regions are inclusive at the start, exclusive at the end
-<<<<<<< HEAD
 
 import argparse
 import Bio
@@ -69,10 +47,12 @@
 parser = argparse.ArgumentParser()
 parser.add_argument("fasta", help="Input FASTA file")
 parser.add_argument("-k". "--kmer", type=int, default=32, help="Kmer size (default: 32)")
-parser.add_argument("-s", "--sample_len", type=int, default=1000, help="Sample length (default: 1000)")
+parser.add_argument("-l", "--sample_len", type=int, default=1000, help="Sample length (default: 1000)")
 parser.add_argument("-m", "--min_sample_len", type=int, default=50, help="Minimum sample length (default: 50)")
 parser.add_argument("-p", "--seen_kmers", default=None, help="Pickle file containing seen kmers (default: None)")
 parser.add_argument("-r", "--retain", type=float, default=0.0, help="Likelihood a duplicate kmer will be allowed through as a value from [0,1]")
+parser.add_argument("-seed", "--seed", type=int, default=123, help="Random seed for reproducibility")
+
 
 args = parser.parse_args()
 
@@ -81,6 +61,8 @@
 k = args.k
 sample_len = args.sample_len
 min_sample_len = args.min_sample_len
+seed = args.seed
+rng=random.Random(seed)
 if args.seen_kmers is not None:
     seen_kmers = pickle.load(open(args.seen_kmers, "rb"))
 else:
@@ -104,6 +86,14 @@
         kmer_num = (kmer_num << 2) | char_map[c]
     return kmer_num
 
+def decode_kmer(kmer_num, k=32):
+    char_map = {0:'A', 1:'C', 2:'G', 3:'T'}
+    kmer = []
+    for i in range(k):
+        nucleotide_code = kmer_num & 3 # 0x11
+        kmer.append(char_map[nucleotide_code])
+        kmer_num >>= 2
+    return ''.join(reversed(kmer))
 
 def n_check(seq, sample_start, sample_end, skipped_regions):
     "Skip over regions with N"
@@ -127,7 +117,7 @@
             sample_seen_kmers.add(kmer)
         # If we've seen this kmer before, stop analyzing this sample unless it passes random check
         else:
-            if random.random() > dedup_retain:
+            if rng.random() > dedup_retain:
                 continue
             else:
                 # Handle finding a repeat
@@ -174,11 +164,6 @@
 
 ## Main Deduplication ================
 def deduplicate(seq, k, sample_len, seen_kmers=None, min_sample_len=None):
-=======
-def deduplicate(seq, k, sample_len, allowed_duplicate_rate=0.0, seen_kmers=None, min_sample_len=None, seed=123):
-
-    rng = random.Random(seed)
->>>>>>> 744108e7
 
     # Check validity of inputs
     if k < sample_len:
@@ -230,33 +215,17 @@
         # Loop through all kmers in this possible sample
         # for kmer_start_idx in range(sample_start, sample_end-k+1):
 
-<<<<<<< HEAD
         #     # Get kmer
         #     kmer = seq[kmer_start_idx:kmer_start_idx+k]
 
         #     # If we haven't seen this kmer before, record it in the sample kmers
         #     if kmer not in seen_kmers and kmer not in sample_seen_kmers:
         #         sample_seen_kmers.add(kmer) # TODO: should encode kmers
-=======
-            # Get kmer and its encoding for storage
-            kmer = seq[kmer_start_idx:kmer_start_idx+k]
-            kmer_num = encode_kmer(kmer)
-
-            # If we haven't seen this kmer before, record it in the sample kmers
-            if kmer_num not in seen_kmers and kmer_num not in sample_seen_kmers:
-                sample_seen_kmers.add(kmer_num)
->>>>>>> 744108e7
 
         #     # If we've seen this kmer before, stop analyzing this sample
         #     else:
 
-<<<<<<< HEAD
         #         # TODO: Could add stochasticity here; if random() < dedup_pct; continue
-=======
-                # Stochasticity is built in here here; if random() < allowed duplicate rate, let through this duplicate
-                if rng.random() < allowed_duplicate_rate:
-                    continue
->>>>>>> 744108e7
                 
         #         # Handle finding a repeat
         #         masked_starts.append(kmer_start_idx)
@@ -299,41 +268,12 @@
     return sample_regions, masked_starts, skipped_regions, seen_kmers
 # =====================================
 
-
-
-
-# #sequence = "AAACCCAACACCGGGGGGTGTGTGAAA"
-# #sequence = "AAACCCAACACC"
-# #sequence = "AAACCCAAACCC"
-# sequence = "AAANAAACCCAACACCNGGGGGNT"
-# k = 3
-# sample_len = 4
-
-
-
-
-
-
-<<<<<<< HEAD
 with open(fasta, 'r') as f:
     for record in SeqIO.parse(f, "fasta"):
         sequence = str(record.seq)
         seqname = record.id
         sample_regions, masked_starts, skipped_regions, seen_kmers = deduplicate(sequence, k, sample_len, seen_kmers=seen_kmers)
-=======
-# Test encoder/decoder
-kmers = ["GATTACA", "GATTACAT", "TCCATGGAC"]
-for kmer in kmers:
-    print(f"kmer = {kmer}; encoded kmer = {encode_kmer(kmer)}; decoded kmer = {decode_kmer(encode_kmer(kmer), len(kmer))}")
-exit()
-
-#sequence = "AAACCCAACACCGGGGGGTGTGTGAAA"
-#sequence = "AAACCCAACACC"
-#sequence = "AAACCCAAACCC"
-sequence = "AAANAAACCCAACACCNGGGGGNT"
-k = 3
-sample_len = 4
->>>>>>> 744108e7
+
 
         print(f"Sample regions: {sample_regions}")
         print(f"Masked starts: {masked_starts}")
@@ -348,3 +288,17 @@
         print(f"Seen kmers: {seen_kmers}")
     output_dump(local_dict, file_basename)
 writeout_kmers(seen_kmers, file_basename + f".pickle")
+
+
+# Test encoder/decoder
+kmers = ["GATTACA", "GATTACAT", "TCCATGGAC"]
+for kmer in kmers:
+    print(f"kmer = {kmer}; encoded kmer = {encode_kmer(kmer)}; decoded kmer = {decode_kmer(encode_kmer(kmer), len(kmer))}")
+exit()
+
+#sequence = "AAACCCAACACCGGGGGGTGTGTGAAA"
+#sequence = "AAACCCAACACC"
+#sequence = "AAACCCAAACCC"
+sequence = "AAANAAACCCAACACCNGGGGGNT"
+k = 3
+sample_len = 4